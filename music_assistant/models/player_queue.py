--- conflicted
+++ resolved
@@ -88,12 +88,8 @@
         self._save_task: TimerHandle = None
         self._update_task: Task = None
         self._signal_next: bool = False
-<<<<<<< HEAD
-        self._stream_url: str = self.mass.players.streams.get_stream_url(self.queue_id)
-=======
         self._last_player_update: int = 0
         self._stream_url: str = self.mass.streams.get_stream_url(self.queue_id)
->>>>>>> f9db21ce
 
     async def setup(self) -> None:
         """Handle async setup of instance."""
@@ -392,14 +388,8 @@
                             self.queue_id, child_id
                         )
                         expected_clients.add(child_id)
-<<<<<<< HEAD
                         coros.append(child_player.play_url(player_url))
-            await self.mass.players.streams.start_multi_client_queue_stream(
-=======
-                        tasks.append(child_player.play_url(player_url))
-                        tasks.append(child_player.pause())
             await self.mass.streams.start_multi_client_queue_stream(
->>>>>>> f9db21ce
                 self.queue_id, expected_clients, ContentType.FLAC
             )
             await asyncio.gather(*coros)
